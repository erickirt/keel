--- conflicted
+++ resolved
@@ -17,20 +17,12 @@
           {
             "type": "object",
             "properties": { "equals": { "type": ["boolean", "null"] } },
-<<<<<<< HEAD
-            "additionalProperties": false,
-=======
->>>>>>> bd38aef8
             "required": ["equals"],
             "title": "equals"
           },
           {
             "type": "object",
             "properties": { "notEquals": { "type": ["boolean", "null"] } },
-<<<<<<< HEAD
-            "additionalProperties": false,
-=======
->>>>>>> bd38aef8
             "required": ["notEquals"],
             "title": "notEquals"
           }
